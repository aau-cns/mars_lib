
#
# External dependencies
#

find_package(${META_PROJECT_NAME} REQUIRED HINTS "${CMAKE_CURRENT_SOURCE_DIR}/../../../")

#
# Executable name and options
#

# Target name
set(target mars-test)
set(target_lib mars)
message(STATUS "Test ${target}")


#
# Sources
#

set(sources
    main.cpp
    mars_time.cpp
    mars_buffer_type.cpp
    mars_ekf.cpp
    mars_core_state.cpp
    mars_buffer.cpp
    mars_bind_sensor_data.cpp
    mars_imu_sensor.cpp
    mars_position_sensor.cpp
    mars_gps_conversion.cpp
    #mars_gps_sensor.cpp
    mars_pose_sensor.cpp
    mars_vision_sensor.cpp
    mars_position_sensor.cpp
<<<<<<< HEAD
    mars_bodyvel_sensor.cpp
=======
    mars_attitude_sensor.cpp
>>>>>>> dbd1e495
    mars_type_erasure.cpp
    mars_core_logic.cpp
    mars_nearest_cov.cpp
    mars_utils.cpp
    mars_read_csv.cpp
    mars_write_csv.cpp
    #eigen_runtime_test.cpp
)


#
# Create executable
#

# Build executable
add_executable(${target}
    ${sources}
)

# Create namespaced alias
add_executable(${META_PROJECT_NAME}::${target} ALIAS ${target})


#
# Project options
#

set_target_properties(${target}
    PROPERTIES
    ${DEFAULT_PROJECT_OPTIONS}
    FOLDER "${IDE_FOLDER}"
)


#
# Include directories
#

target_include_directories(${target}
    PRIVATE
    ${DEFAULT_INCLUDE_DIRECTORIES}
)


#
# Libraries
#

target_link_libraries(${target}
    PRIVATE
    ${DEFAULT_LIBRARIES}
    ${META_PROJECT_NAME}::${target_lib}
    gmock-dev
)


#
# Compile definitions
#

target_compile_definitions(${target}
    PRIVATE
    ${DEFAULT_COMPILE_DEFINITIONS}
)


#
# Compile options
#

target_compile_options(${target}
    PRIVATE
    ${DEFAULT_COMPILE_OPTIONS}
)


#
# Linker options
#

target_link_libraries(${target}
    PRIVATE
    ${DEFAULT_LINKER_OPTIONS}
)<|MERGE_RESOLUTION|>--- conflicted
+++ resolved
@@ -34,11 +34,8 @@
     mars_pose_sensor.cpp
     mars_vision_sensor.cpp
     mars_position_sensor.cpp
-<<<<<<< HEAD
     mars_bodyvel_sensor.cpp
-=======
     mars_attitude_sensor.cpp
->>>>>>> dbd1e495
     mars_type_erasure.cpp
     mars_core_logic.cpp
     mars_nearest_cov.cpp
